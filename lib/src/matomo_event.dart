import 'dart:convert';
import 'dart:math';
import 'dart:ui';

import 'matomo.dart';
import 'tracking_order_item.dart';

class MatomoEvent {
  final MatomoTracker tracker;
  final String? path;

  /// The title of the action being tracked. It is possible to use slashes / to
  /// set one or several categories for this action. For example, **Help /
  /// Feedback** will create the Action **Feedback** in the category **Help**.
  final String? action;

  /// The event category. Must not be empty. (eg. Videos, Music, Games...)
  final String? eventCategory;

  /// The event action. Must not be empty. (eg. Play, Pause, Duration, Add
  /// Playlist, Downloaded, Clicked...)
  final String? eventAction;

  /// The event name. (eg. a Movie name, or Song name, or File name...)
  final String? eventName;

  /// The event value.
  final num? eventValue;

  final int? goalId;
  final String? orderId;
  final List<TrackingOrderItem>? trackingOrderItems;
  final num? revenue;

  /// Excludes shipping
  final num? subTotal;

  final num? taxAmount;
  final num? shippingCost;
  final num? discountAmount;

  /// The current time.
  final DateTime _date;

<<<<<<< HEAD
  /// The search keyword
  final String? searchKeyword;

  /// The selected categories for search
  final String? searchCategory;

  /// The count of shown results
  final int? searchCount;
=======
  final String? link;
>>>>>>> 9dd534db

  MatomoEvent({
    required this.tracker,
    this.path,
    this.action,
    this.eventCategory,
    this.eventAction,
    this.eventName,
    this.eventValue,
    this.goalId,
    this.orderId,
    this.trackingOrderItems,
    this.revenue,
    this.subTotal,
    this.taxAmount,
    this.shippingCost,
    this.discountAmount,
<<<<<<< HEAD
    this.searchKeyword,
    this.searchCategory,
    this.searchCount,
=======
    this.link,
>>>>>>> 9dd534db
  })  : _date = DateTime.now().toUtc(),
        assert(
          eventCategory == null || eventCategory.isNotEmpty,
          'eventCategory must not be empty',
        ),
        assert(
          eventAction == null || eventAction.isNotEmpty,
          'eventAction must not be empty',
        ),
        assert(
          eventName == null || eventName.isNotEmpty,
          'eventName must not be empty',
        );

  Map<String, String> toMap() {
    final id = tracker.visitor.id;
    final cid = tracker.visitor.forcedId;
    final uid = tracker.visitor.userId;
    final pvId = tracker.currentScreenId;
    final actionName = action;
    final url =
        path != null ? '${tracker.contentBase}/$path' : tracker.contentBase;
    final idgoal = goalId;
    final _revenue = revenue;
    final eC = eventCategory;
    final eA = eventAction;
    final eN = eventName;
    final eV = eventValue;
    final ecId = orderId;
    final ecItems = trackingOrderItems;
    final ecSt = subTotal;
    final ecTx = taxAmount;
    final ecSh = shippingCost;
    final ecDt = discountAmount;
    final ua = tracker.userAgent;
    final country = window.locale.countryCode;

    return {
      // Required parameters
      'idsite': tracker.siteId.toString(),
      'rec': '1',

      // Recommended parameters
      if (actionName != null) 'action_name': actionName,
      'url': url,
      if (id != null) '_id': id,
      'rand': '${Random().nextInt(1000000000)}',
      'apiv': '1',

      // Optional User info
      '_idvc': tracker.session.visitCount.toString(),
      '_viewts': '${tracker.session.lastVisit.millisecondsSinceEpoch ~/ 1000}',
      '_idts': '${tracker.session.firstVisit.millisecondsSinceEpoch ~/ 1000}',
      'res':
          '${tracker.screenResolution.width.toInt()}x${tracker.screenResolution.height.toInt()}',
      'h': _date.hour.toString(),
      'm': _date.minute.toString(),
      's': _date.second.toString(),
      'cookie': '1',
      if (ua != null) 'ua': ua,
      'lang': window.locale.toString(),
      if (country != null) 'country': country,

      if (uid != null) 'uid': uid,
      if (cid != null) 'cid': cid,

      // Optional Action info (measure Page view, Outlink, Download, Site search)
      if (pvId != null) 'pv_id': pvId,
      if (idgoal != null) 'idgoal': idgoal.toString(),

      // Optional Event Tracking info
      if (eC != null) 'e_c': eC,
      if (eA != null) 'e_a': eA,
      if (eN != null) 'e_n': eN,
      if (eV != null) 'e_v': eV.toString(),

      // Optional Ecommerce info
      if (ecId != null) 'ec_id': ecId,
      if (ecItems != null)
        'ec_items': jsonEncode(ecItems.map((i) => i.toArray()).toList()),
      if (_revenue != null && _revenue > 0) 'revenue': _revenue.toString(),
      if (ecSt != null) 'ec_st': ecSt.toString(),
      if (ecTx != null) 'ec_tx': ecTx.toString(),
      if (ecSh != null) 'ec_sh': ecSh.toString(),
      if (ecDt != null) 'ec_dt': ecDt.toString(),

<<<<<<< HEAD
      if (searchKeyword != null) 'search': searchKeyword!,
      if (searchCategory != null) 'search_cat': searchCategory!,
      if (searchCount != null) 'search_count': searchCount!.toString(),
=======
      if (link != null) 'link': link!,
>>>>>>> 9dd534db

      // Other parameters (require authentication via `token_auth`)
      'cdt': _date.toIso8601String(),
    };
  }
}<|MERGE_RESOLUTION|>--- conflicted
+++ resolved
@@ -42,7 +42,6 @@
   /// The current time.
   final DateTime _date;
 
-<<<<<<< HEAD
   /// The search keyword
   final String? searchKeyword;
 
@@ -51,9 +50,8 @@
 
   /// The count of shown results
   final int? searchCount;
-=======
+
   final String? link;
->>>>>>> 9dd534db
 
   MatomoEvent({
     required this.tracker,
@@ -71,13 +69,10 @@
     this.taxAmount,
     this.shippingCost,
     this.discountAmount,
-<<<<<<< HEAD
     this.searchKeyword,
     this.searchCategory,
     this.searchCount,
-=======
     this.link,
->>>>>>> 9dd534db
   })  : _date = DateTime.now().toUtc(),
         assert(
           eventCategory == null || eventCategory.isNotEmpty,
@@ -164,13 +159,11 @@
       if (ecSh != null) 'ec_sh': ecSh.toString(),
       if (ecDt != null) 'ec_dt': ecDt.toString(),
 
-<<<<<<< HEAD
       if (searchKeyword != null) 'search': searchKeyword!,
       if (searchCategory != null) 'search_cat': searchCategory!,
       if (searchCount != null) 'search_count': searchCount!.toString(),
-=======
+
       if (link != null) 'link': link!,
->>>>>>> 9dd534db
 
       // Other parameters (require authentication via `token_auth`)
       'cdt': _date.toIso8601String(),
